[package]
name = "analytics"
version = "0.1.0"
edition = "2021"

[dependencies]
tokio = { version = "1", features = ["rt", "macros", "sync", "io-util", "io-std", "time"] }
serde = { version = "1", features = ["derive"] }
serde_json = "1"
tracing = "0.1"
tracing-subscriber = { version = "0.3", features = ["fmt"] }
<<<<<<< HEAD
chrono = { version = "0.4", features = ["clock"] }
canonicalizer = { path = "../canonicalizer" }
ordered-float = "3"
=======
chrono = { version = "0.4", features = ["clock", "serde"] }
>>>>>>> 0da90dc4
<|MERGE_RESOLUTION|>--- conflicted
+++ resolved
@@ -9,10 +9,7 @@
 serde_json = "1"
 tracing = "0.1"
 tracing-subscriber = { version = "0.3", features = ["fmt"] }
-<<<<<<< HEAD
 chrono = { version = "0.4", features = ["clock"] }
 canonicalizer = { path = "../canonicalizer" }
 ordered-float = "3"
-=======
 chrono = { version = "0.4", features = ["clock", "serde"] }
->>>>>>> 0da90dc4
