--- conflicted
+++ resolved
@@ -14,12 +14,9 @@
 tracing = "0.1"
 tracing-subscriber = { version = "0.3", features = ["fmt"] }
 chrono = "0.4"
-<<<<<<< HEAD
 canonicalizer = { path = "../canonicalizer" }
-=======
-canonicalizer = { path = "../canonicalizer" }
+
 rust_decimal = "1"
 
 [profile.release]
-opt-level = 3
->>>>>>> 4ff9075f
+opt-level = 3