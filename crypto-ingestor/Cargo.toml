[package]
name = "ingestor"
version = "0.1.1"
edition = "2021"
default-run = "ingestor"

[dependencies]
tokio = { version = "1", features = ["rt-multi-thread", "macros", "signal", "sync", "time", "io-util", "process", "io-std", "fs"] }
tokio-tungstenite = { version = "0.21", features = ["rustls-tls-webpki-roots"] }
futures-util = "0.3"
serde_json = "1"
serde = { version = "1", features = ["derive"] }
async-trait = "0.1"
reqwest = { version = "0.11", features = ["json", "rustls-tls"], default-features = false }
tracing = "0.1"
tracing-subscriber = { version = "0.3", features = ["fmt"] }
chrono = "0.4"
canonicalizer = { path = "../canonicalizer" }

prometheus = "0.13"
hyper = { version = "0.14", features = ["full"] }
once_cell = "1"
axum = "0.6"

clap = { version = "4", features = ["derive"] }
config = "0.13"

rust_decimal = "1"
thiserror = "1"
<<<<<<< HEAD
=======
metrics_core = { package = "metrics", version = "0.21" }
rdkafka = { version = "0.36", features = ["tokio"] }
>>>>>>> a1886f60

[profile.release]
opt-level = 3<|MERGE_RESOLUTION|>--- conflicted
+++ resolved
@@ -27,11 +27,8 @@
 
 rust_decimal = "1"
 thiserror = "1"
-<<<<<<< HEAD
-=======
 metrics_core = { package = "metrics", version = "0.21" }
 rdkafka = { version = "0.36", features = ["tokio"] }
->>>>>>> a1886f60
 
 [profile.release]
 opt-level = 3