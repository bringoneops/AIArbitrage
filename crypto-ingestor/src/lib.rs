pub mod agent;
pub mod agents;
pub mod config;
pub mod error;
pub mod http_client;
<<<<<<< HEAD
pub mod metrics;
=======
pub mod sink;
pub mod telemetry;
>>>>>>> a1886f60
<|MERGE_RESOLUTION|>--- conflicted
+++ resolved
@@ -3,9 +3,6 @@
 pub mod config;
 pub mod error;
 pub mod http_client;
-<<<<<<< HEAD
 pub mod metrics;
-=======
 pub mod sink;
-pub mod telemetry;
->>>>>>> a1886f60
+pub mod telemetry;