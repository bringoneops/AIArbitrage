--- conflicted
+++ resolved
@@ -3,16 +3,13 @@
 use tokio::sync::mpsc;
 use tokio_tungstenite::{connect_async, tungstenite::Message, MaybeTlsStream, WebSocketStream};
 
-<<<<<<< HEAD
 use crate::{agent::Agent, config::Settings, error::IngestorError, http_client};
-=======
 use crate::{
     agent::Agent,
     config::Settings,
     http_client,
     metrics::{ERRORS, RECONNECTS, TRADES_RECEIVED},
 };
->>>>>>> e4984c12
 use canonicalizer::CanonicalService;
 
 /// Fetch all tradable USD product IDs from Coinbase.
