--- conflicted
+++ resolved
@@ -110,7 +110,6 @@
                                             let trade_id = v
                                                 .get("trade_id")
                                                 .and_then(|id| id.as_i64())
-<<<<<<< HEAD
                                                 .filter(|id| *id > 0);
                                             let price = v
                                                 .get("price")
@@ -124,13 +123,11 @@
                                                 .and_then(|q| q.parse::<f64>().ok())
                                                 .map(|q| format!("{:.8}", q))
                                                 .unwrap_or_else(|| "?".to_string());
-=======
                                                 .filter(|id| *id > 0)
                                                 .map(Value::from)
                                                 .unwrap_or(Value::Null);
                                             let price = v.get("price").and_then(|p| p.as_str()).unwrap_or("?");
                                             let size = v.get("size").and_then(|q| q.as_str()).unwrap_or("?");
->>>>>>> 8f03808b
                                             let ts = v
                                                 .get("time")
                                                 .and_then(|t| t.as_str())
