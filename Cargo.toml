[workspace]
members = [
    "crypto-ingestor",
    "canonicalizer",
    "analytics",
<<<<<<< HEAD
    "onchain-ingestor",
=======
    "macro-data",
>>>>>>> 3bf51591
]
resolver = "2"

[profile.release]
opt-level = 3<|MERGE_RESOLUTION|>--- conflicted
+++ resolved
@@ -3,11 +3,8 @@
     "crypto-ingestor",
     "canonicalizer",
     "analytics",
-<<<<<<< HEAD
     "onchain-ingestor",
-=======
     "macro-data",
->>>>>>> 3bf51591
 ]
 resolver = "2"
 
