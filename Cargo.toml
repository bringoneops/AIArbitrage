--- conflicted
+++ resolved
@@ -3,12 +3,9 @@
     "crypto-ingestor",
     "canonicalizer",
     "analytics",
-<<<<<<< HEAD
     "signals",
-=======
     "onchain-ingestor",
     "macro-data",
->>>>>>> 54588519
 ]
 resolver = "2"
 
